# PyPhi configuration
# ~~~~~~~~~~~~~~~~~~~
# See the documentation for ``pyphi.config`` for more info.
---

# Theoretical approximations
# ~~~~~~~~~~~~~~~~~~~~~~~~~~
# In certain cases, making a cut can actually cause a previously reducible
# concept to become a proper, irreducible concept. Assuming this can never
# happen can increase performance significantly, however the obtained results
# are not strictly accurate.
ASSUME_CUTS_CANNOT_CREATE_NEW_CONCEPTS: false
# When evaluating the minimum information partition, only consider cuts that
# cut off a single node. It is possible that the MIP cut will cut off multiple
# nodes, but this approximation is usually correct, and at worst provides an
# upper bound for integrated information.
CUT_ONE_APPROXIMATION: false
# The measure to use when computing phi ("EMD", "KLD", "L1")
MEASURE: "EMD"

# System resources
# ~~~~~~~~~~~~~~~~
# Controls whether cuts are evaluated in parallel, which requires more
# memory. If cuts are evaluated sequentially, only two BigMips need to be
# in memory at a time.
PARALLEL_CUT_EVALUATION: false
# Controls whether concepts are evaluated in parallel.
PARALLEL_CONCEPT_EVALUATION: false
# The number of CPU cores to use in parallel cut evaluation. -1 means all
# available cores, -2 means all but one available cores, etc.
NUMBER_OF_CORES: -1
# Some functions are memoized using an in-memory cache. This is the maximum
# percentage of memory that these caches can collectively use.
MAXIMUM_CACHE_MEMORY_PERCENTAGE: 50

# Caching
# ~~~~~~~
# Controls whether BigMips are cached and retreived.
CACHE_BIGMIPS: false
# Controls whether the potential purviews of the mechanisms of a network are
# cached. Speeds up calculations when the same network is used repeatedly, but
# takes up additional memory, and makes network initialization slow.
CACHE_POTENTIAL_PURVIEWS: true
# The caching system to use. "fs" means cache the results on the local
# filesystem, in a subdirectory of the current directory; "db" means connect to
# a database and store the results there.
CACHING_BACKEND: "fs"
# The verbosity of filesystem caching (integer from 0 to 11).
FS_CACHE_VERBOSITY: 0
# The directory to use for local persistent caching on the filesystem. This
# only has an effect if the caching backend is the filesystem and not a
# database.
FS_CACHE_DIRECTORY: "__pyphi_cache__"
# These are the settings for the MongoDB database used in the 'db' caching
# backend.
MONGODB_CONFIG:
    host: "localhost"
    port: 27017
    database_name: "pyphi"
    collection_name: "test"

# Use a Redis server as a Mice cache
REDIS_CACHE: false
# Redis connection configuration
REDIS_CONFIG:
    host: "localhost"
    port: 6379

# Logging
# ~~~~~~~
# These are the settings for PyPhi logging.
# The file to log to
LOG_FILE: "pyphi.log"
# The log level to write to `LOG_FILE`
LOG_FILE_LEVEL: "INFO"
# The log level to write to stdout
LOG_STDOUT_LEVEL: "WARNING"
# Log the current configuration when PyPhi is imported. This is useful for
# checking what settings were used for a previous calculation.
LOG_CONFIG_ON_IMPORT: true

# Numerical precision
# ~~~~~~~~~~~~~~~~~~~
# The number of decimal places to which Phi values are considered accurate.
PRECISION: 6

# Miscellaneous
# ~~~~~~~~~~~~~
# Controls whether a subsystem's state is validated when the subsystem is
# created.
VALIDATE_SUBSYSTEM_STATES: true
# In some applications of this library, you may prefer to define single-nodes
# with a self-loop as having 0.5 Phi, a priori.
SINGLE_NODES_WITH_SELFLOOPS_HAVE_PHI: false
# Use pretty __str__-like formatting in repr calls
REPR_VERBOSITY: 2
<<<<<<< HEAD
# What partitions to consider when cutting a mechanism.
PARTITIONS: FULL
# How to break ties.
TIES: SMALLEST
=======
# Control the number of parts in a partition
PARTITION_TYPE: "BI"
>>>>>>> b26a3343
<|MERGE_RESOLUTION|>--- conflicted
+++ resolved
@@ -94,12 +94,5 @@
 SINGLE_NODES_WITH_SELFLOOPS_HAVE_PHI: false
 # Use pretty __str__-like formatting in repr calls
 REPR_VERBOSITY: 2
-<<<<<<< HEAD
-# What partitions to consider when cutting a mechanism.
-PARTITIONS: FULL
-# How to break ties.
-TIES: SMALLEST
-=======
 # Control the number of parts in a partition
-PARTITION_TYPE: "BI"
->>>>>>> b26a3343
+PARTITION_TYPE: "BI"