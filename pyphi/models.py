#!/usr/bin/env python3
# -*- coding: utf-8 -*-
# models.py

"""
Containers for MICE, MIP, cut, partition, and concept data.
"""

from collections import Iterable, namedtuple

import numpy as np

from . import config, utils
from .constants import DIRECTIONS, FUTURE, PAST
from .jsonify import jsonify


# TODO use properties to avoid data duplication


def make_repr(self, attrs):
    """Construct a repr string.

    If `config.READABLE_REPRS` is True, this function calls out
    to the object's __str__ method. Although this breaks the convention
    that __repr__ should return a string which can reconstruct the object,
    readable reprs are invaluable since the Python interpreter calls
    `repr` to represent all objects in the shell. Since PyPhi is often
    used in the interpreter we want to have meaningful and useful
    representations.

    Args:
        self (obj): The object in question
        attrs (iterable(str)): Attributes to include in the repr
    Returns:
        (str): the `repr`esentation of the object
    """
    # TODO: change this to a closure so we can do
    # __repr__ = make_repr(attrs) ???

    if config.READABLE_REPRS:
        return self.__str__()

    return "{}({})".format(
        self.__class__.__name__,
        ", ".join(attr + '=' + repr(getattr(self, attr)) for attr in attrs))


class Cut(namedtuple('Cut', ['severed', 'intact'])):
    """Represents a unidirectional cut.

    Attributes:
        severed (tuple(int)):
            Connections from this group of nodes to those in ``intact`` are
            severed.
        intact (tuple(int)):
            Connections to this group of nodes from those in ``severed`` are
            severed.
    """

    # This allows accessing the namedtuple's ``__dict__``; see
    # https://docs.python.org/3.3/reference/datamodel.html#notes-on-using-slots
    __slots__ = ()

    # TODO: cast to bool
    def splits_mechanism(self, mechanism):
        """Check if this cut splits a mechanism.

        Args:
            mechanism (tuple(int)): The mechanism in question
        Returns:
            (bool): True if `mechanism` has elements on both sides
                of the cut, otherwise False.
        """
        return ((set(mechanism) & set(self[0])) and
                (set(mechanism) & set(self[1])))

    def all_cut_mechanisms(self, candidate_indices):
        """Return all mechanisms with elements on both sides of this cut.

        Args:
            candidate_indices (tuple(int)): The node indices to consider as
               as parts of mechanisms.
        Returns:
            (tuple(tuple(int)))
        """
        is_split = lambda mechanism: self.splits_mechanism(mechanism)
        return tuple(filter(is_split, utils.powerset(candidate_indices)))

    # TODO: pass in `size` arg and keep expanded to full network??
    # TODO: memoize?
    def cut_matrix(self):
        """Compute the cut matrix for this cut.

        The cut matrix is a square matrix which represents connections
        severed by the cut. The matrix is shrunk to the size of the cut
        subsystem--not necessarily the size of the entire network.

        Example:
            >>> cut = Cut((1,), (2,))
            >>> cut.cut_matrix()
            array([[ 0.,  1.],
                   [ 0.,  0.]])
        """
        cut_indices = tuple(set(self[0] + self[1]))
<<<<<<< HEAD
        if not (self[0] and self[1]):  # empty cut
=======

        # Don't pass an empty tuple to `max`
        if not cut_indices:
>>>>>>> 5792170c
            return np.array([])

        # Construct a cut matrix large enough for all indices
        # in the cut, then extract the relevant submatrix
        n = max(cut_indices) + 1
        matrix = utils.relevant_connections(n, self[0], self[1])
        return utils.submatrix(matrix, cut_indices, cut_indices)

    def __repr__(self):
        return make_repr(self, ['severed', 'intact'])

    def __str__(self):
        return "Cut {self.severed} --//--> {self.intact}".format(self=self)


class Part(namedtuple('Part', ['mechanism', 'purview'])):
    """Represents one part of a bipartition.

    Attributes:
        mechanism (tuple(int)):
            The nodes in the mechanism for this part.
        purview (tuple(int)):
            The nodes in the mechanism for this part.

    Example:
        When calculating |small_phi| of a 3-node subsystem, we partition the
        system in the following way::

            mechanism:   A C        B
                        -----  X  -----
              purview:    B        A C

        This class represents one term in the above product.
    """

    __slots__ = ()
    pass


# Phi-ordering methods
# =============================================================================

# Compare phi
# ~~~~~~~~~~~~~~~~~~~~~~~~~~~~~~~~~~~~~~~~~~~~~~~~~~~~~~

def _phi_eq(self, other):
    try:
        return utils.phi_eq(self.phi, other.phi)
    except AttributeError:
        return False


def _phi_lt(self, other):
    try:
        if not utils.phi_eq(self.phi, other.phi):
            return self.phi < other.phi
        return False
    except AttributeError:
        return False


def _phi_gt(self, other):
    try:
        if not utils.phi_eq(self.phi, other.phi):
            return self.phi > other.phi
        return False
    except AttributeError:
        return False


def _phi_le(self, other):
    return _phi_lt(self, other) or _phi_eq(self, other)


def _phi_ge(self, other):
    return _phi_gt(self, other) or _phi_eq(self, other)


# First compare phi, then mechanism size
# ~~~~~~~~~~~~~~~~~~~~~~~~~~~~~~~~~~~~~~~~~~~~~~~~~~~~~~

def _phi_then_mechanism_size_lt(self, other):
    if _phi_eq(self, other):
        return (len(self.mechanism) < len(other.mechanism)
                if hasattr(other, 'mechanism') else False)
    else:
        return _phi_lt(self, other)


def _phi_then_mechanism_size_gt(self, other):
    return (not _phi_then_mechanism_size_lt(self, other) and
            not self == other)


def _phi_then_mechanism_size_le(self, other):
    return (_phi_then_mechanism_size_lt(self, other) or
            _phi_eq(self, other))


def _phi_then_mechanism_size_ge(self, other):
    return (_phi_then_mechanism_size_gt(self, other) or
            _phi_eq(self, other))


# Equality helpers
# =============================================================================

# TODO use builtin numpy methods here
def _numpy_aware_eq(a, b):
    """Return whether two objects are equal via recursion, using
    :func:`numpy.array_equal` for comparing numpy arays.
    """
    if isinstance(a, np.ndarray) or isinstance(b, np.ndarray):
        return np.array_equal(a, b)
    if ((isinstance(a, Iterable) and isinstance(b, Iterable))
            and not isinstance(a, str) and not isinstance(b, str)):
        if len(a) != len(b):
            return False
        return all(_numpy_aware_eq(x, y) for x, y in zip(a, b))
    return a == b


def _general_eq(a, b, attributes):
    """Return whether two objects are equal up to the given attributes.

    If an attribute is called ``'phi'``, it is compared up to |PRECISION|.
    If an attribute is called ``'mechanism'`` or ``'purview'``, it is
    compared using set equality.  All other attributes are compared with
    :func:`_numpy_aware_eq`.
    """
    try:
        for attr in attributes:
            _a, _b = getattr(a, attr), getattr(b, attr)
            if attr == 'phi':
                if not utils.phi_eq(_a, _b):
                    return False
            elif (attr == 'mechanism' or attr == 'purview'):
                if _a is None or _b is None and not _a == _b:
                    return False
                elif not set(_a) == set(_b):
                    return False
            else:
                if not _numpy_aware_eq(_a, _b):
                    return False
        return True
    except AttributeError:
        return False

# =============================================================================

_mip_attributes = ['phi', 'direction', 'mechanism', 'purview', 'partition',
                   'unpartitioned_repertoire', 'partitioned_repertoire']
_mip_attributes_for_eq = ['phi', 'direction', 'mechanism',
                          'unpartitioned_repertoire']


class Mip(namedtuple('Mip', _mip_attributes)):
    """A minimum information partition for |small_phi| calculation.

    MIPs may be compared with the built-in Python comparison operators (``<``,
    ``>``, etc.). First, ``phi`` values are compared. Then, if these are equal
    up to |PRECISION|, the size of the mechanism is compared (exclusion
    principle).

    Attributes:
        phi (float):
            This is the difference between the mechanism's unpartitioned and
            partitioned repertoires.
        direction (str):
            Either |past| or |future|. The temporal direction specifiying
            whether this MIP should be calculated with cause or effect
            repertoires.
        mechanism (tuple(int)):
            The mechanism over which to evaluate the MIP.
        purview (tuple(int)):
            The purview over which the unpartitioned repertoire differs the
            least from the partitioned repertoire.
        partition (tuple(Part, Part)):
            The partition that makes the least difference to the mechanism's
            repertoire.
        unpartitioned_repertoire (np.ndarray):
            The unpartitioned repertoire of the mechanism.
        partitioned_repertoire (np.ndarray):
            The partitioned repertoire of the mechanism. This is the product of
            the repertoires of each part of the partition.
    """

    __slots__ = ()

    def __eq__(self, other):
        # We don't count the partition and partitioned repertoire in checking
        # for MIP equality, since these are lost during normalization. We also
        # don't count the mechanism and purview, since these may be different
        # depending on the order in which purviews were evaluated.
        # TODO!!! clarify the reason for that
        # We do however check whether the size of the mechanism or purview is
        # the same, since that matters (for the exclusion principle).
        if not self.purview or not other.purview:
            return (_general_eq(self, other, _mip_attributes_for_eq) and
                    len(self.mechanism) == len(other.mechanism))
        else:
            return (_general_eq(self, other, _mip_attributes_for_eq) and
                    len(self.mechanism) == len(other.mechanism) and
                    len(self.purview) == len(other.purview))

    def __bool__(self):
        """A Mip is truthy if it is not reducible.

        (That is, if it has a significant amount of |small_phi|.)
        """
        return not utils.phi_eq(self.phi, 0)

    def __hash__(self):
        return hash((self.phi,
                     self.direction,
                     self.mechanism,
                     self.purview,
                     utils.np_hash(self.unpartitioned_repertoire)))

    def to_json(self):
        d = self.__dict__
        # Flatten the repertoires.
        d['partitioned_repertoire'] = self.partitioned_repertoire.flatten()
        d['unpartitioned_repertoire'] = self.unpartitioned_repertoire.flatten()
        return d

    def __repr__(self):
        return make_repr(self, _mip_attributes)

    def __str__(self):
        return "Mip\n" + indent(fmt_mip(self))

    @staticmethod
    def _null_mip(direction, mechanism, purview):
        """The null mip (of a reducible mechanism)."""
        # TODO Use properties here to infer mechanism and purview from
        # partition yet access them with .mechanism and .partition
        return Mip(direction=direction,
                   mechanism=mechanism,
                   purview=purview,
                   partition=None,
                   unpartitioned_repertoire=None,
                   partitioned_repertoire=None,
                   phi=0.0)

    # Order by phi value, then by mechanism size
    __lt__ = _phi_then_mechanism_size_lt
    __gt__ = _phi_then_mechanism_size_gt
    __le__ = _phi_then_mechanism_size_le
    __ge__ = _phi_then_mechanism_size_ge


# =============================================================================

class Mice:
    """A maximally irreducible cause or effect (i.e., “core cause” or “core
    effect”).

    MICEs may be compared with the built-in Python comparison operators (``<``,
    ``>``, etc.). First, ``phi`` values are compared. Then, if these are equal
    up to |PRECISION|, the size of the mechanism is compared (exclusion
    principle).
    """

    # TODO: pass `subsystem` to init and compute relevant
    # connections internally?
    def __init__(self, mip):
        self._mip = mip

    @property
    def phi(self):
        """``float`` -- The difference between the mechanism's unpartitioned
        and partitioned repertoires.
        """
        return self._mip.phi

    @property
    def direction(self):
        """``str`` -- Either |past| or |future|. If |past| (|future|), this
        represents a maximally irreducible cause (effect).
        """
        return self._mip.direction

    @property
    def mechanism(self):
        """``list(int)`` -- The mechanism for which the MICE is evaluated."""
        return self._mip.mechanism

    @property
    def purview(self):
        """``list(int)`` -- The purview over which this mechanism's |small_phi|
        is maximal.
        """
        return self._mip.purview

    @property
    def repertoire(self):
        """``np.ndarray`` -- The unpartitioned repertoire of the mechanism over
        the purview.
        """
        return self._mip.unpartitioned_repertoire

    @property
    def mip(self):
        """``Mip`` -- The minimum information partition for this mechanism."""
        return self._mip

    def __repr__(self):
        return make_repr(self, ['mip'])

    def __str__(self):
        return "Mice\n" + indent(fmt_mip(self.mip))

    def __eq__(self, other):
        return self.mip == other.mip

    def __hash__(self):
        return hash(('Mice', self._mip))

    def to_json(self):
        return {'mip': self._mip}

    # TODO: benchmark and memoize?
    # TODO: pass in subsystem indices only?
    def _relevant_connections(self, subsystem):
        """Identify connections that “matter” to this concept.

        For a core cause, the important connections are those which connect the
        purview to the mechanism; for a core effect they are the connections
        from the mechanism to the purview.

        Returns an |n x n| matrix, where `n` is the number of nodes in this
        corresponding subsystem, that identifies connections that “matter” to
        this MICE:

        ``direction == 'past'``:
            ``relevant_connections[i,j]`` is ``1`` if node ``i`` is in the
            cause purview and node ``j`` is in the mechanism (and ``0``
            otherwise).

        ``direction == 'future'``:
            ``relevant_connections[i,j]`` is ``1`` if node ``i`` is in the
            mechanism and node ``j`` is in the effect purview (and ``0``
            otherwise).

        Args:
            subsystem (Subsystem): The subsystem of this mice

        Returns:
            cm (np.ndarray): A |n x n| matrix of connections, where `n` is the
                size of the subsystem.
        """
        if self.direction == DIRECTIONS[PAST]:
            _from, to = self.purview, self.mechanism
        elif self.direction == DIRECTIONS[FUTURE]:
            _from, to = self.mechanism, self.purview

        cm = utils.relevant_connections(subsystem.network.size, _from, to)
        # Submatrix for this subsystem's nodes
        idxs = subsystem.node_indices
        return utils.submatrix(cm, idxs, idxs)

    # TODO: pass in `cut` instead? We can infer
    # subsystem indices from the cut itself, validate, and check.
    def damaged_by_cut(self, subsystem):
        """Return True if this |Mice| is affected by the subsystem's cut.

        The cut affects the |Mice| if it either splits the |Mice|'s
        mechanism or splits the connections between the purview and
        mechanism.
        """
        return (subsystem.cut.splits_mechanism(self.mechanism) or
                np.any(self._relevant_connections(subsystem) *
                       subsystem.cut_matrix == 1))

    # Order by phi value, then by mechanism size
    __lt__ = _phi_then_mechanism_size_lt
    __gt__ = _phi_then_mechanism_size_gt
    __le__ = _phi_then_mechanism_size_le
    __ge__ = _phi_then_mechanism_size_ge


# =============================================================================

_concept_attributes = ['phi', 'mechanism', 'cause', 'effect', 'subsystem',
                       'normalized']


# TODO: make mechanism a property
# TODO: make phi a property
class Concept:
    """A star in concept-space.

    The ``phi`` attribute is the |small_phi_max| value. ``cause`` and
    ``effect`` are the MICE objects for the past and future, respectively.

    Concepts may be compared with the built-in Python comparison operators
    (``<``, ``>``, etc.). First, ``phi`` values are compared. Then, if these
    are equal up to |PRECISION|, the size of the mechanism is compared.

    Attributes:
        phi (float):
            The size of the concept. This is the minimum of the |small_phi|
            values of the concept's core cause and core effect.
        mechanism (tuple(int)):
            The mechanism that the concept consists of.
        cause (|Mice|):
            The |Mice| representing the core cause of this concept.
        effect (|Mice|):
            The |Mice| representing the core effect of this concept.
        subsystem (Subsystem):
            This concept's parent subsystem.
        time (float):
            The number of seconds it took to calculate.
    """

    def __init__(self, phi=None, mechanism=None, cause=None, effect=None,
                 subsystem=None, normalized=False):
        self.phi = phi
        self.mechanism = mechanism
        self.cause = cause
        self.effect = effect
        self.subsystem = subsystem
        self.normalized = normalized
        self.time = None

    def __repr__(self):
        return make_repr(self, _concept_attributes)

    def __str__(self):
        return "Concept\n""-------\n" + fmt_concept(self)

    @property
    def location(self):
        """
        ``tuple(np.ndarray)`` -- The concept's location in concept space. The
        two elements of the tuple are the cause and effect repertoires.
        """
        if self.cause and self.effect:
            return (self.cause.repertoire, self.effect.repertoire)
        else:
            return (self.cause, self.effect)

    def __eq__(self, other):
        return (self.phi == other.phi
                and self.mechanism == other.mechanism
                and self.subsystem == other.subsystem
                and (getattr(self.cause, 'purview', None) ==
                     getattr(other.cause, 'purview', None))
                and (getattr(self.effect, 'purview', None) ==
                     getattr(other.effect, 'purview', None))
                and (self.eq_repertoires(other)
                     if self.cause is not None and self.effect is not None
                     else self.cause == self.effect))

    def __hash__(self):
        return hash((self.phi,
                     self.mechanism,
                     self.cause.purview,
                     self.effect.purview,
                     self.subsystem,
                     utils.np_hash(self.cause.repertoire),
                     utils.np_hash(self.effect.repertoire)))

    def __bool__(self):
        """A concept is truthy if it is not reducible.

        (That is, if it has a significant amount of |big_phi|.)
        """
        return not utils.phi_eq(self.phi, 0)

    def eq_repertoires(self, other):
        """Return whether this concept has the same cause and effect
        repertoires as another.

        .. warning::
            This only checks if the cause and effect repertoires are equal as
            arrays; mechanisms, purviews, or even the nodes that node indices
            refer to, might be different.
        """
        return (
            np.array_equal(self.cause.repertoire, other.cause.repertoire) and
            np.array_equal(self.effect.repertoire, other.effect.repertoire))

    def emd_eq(self, other):
        """Return whether this concept is equal to another in the context of an
        EMD calculation.
        """
        return self.mechanism == other.mechanism and self.eq_repertoires(other)

    # TODO Rename to expanded_cause_repertoire, etc
    def expand_cause_repertoire(self, new_purview=None):
        """Expand a cause repertoire into a distribution over an entire
        network.
        """
        return self.subsystem.expand_cause_repertoire(self.cause.purview,
                                                      self.cause.repertoire,
                                                      new_purview)

    def expand_effect_repertoire(self, new_purview=None):
        """Expand an effect repertoire into a distribution over an entire
        network.
        """
        return self.subsystem.expand_effect_repertoire(self.effect.purview,
                                                       self.effect.repertoire,
                                                       new_purview)

    def expand_partitioned_cause_repertoire(self):
        """Expand a partitioned cause repertoire into a distribution over an
        entire network.
        """
        return self.subsystem.expand_cause_repertoire(
            self.cause.purview,
            self.cause.mip.partitioned_repertoire)

    def expand_partitioned_effect_repertoire(self):
        """Expand a partitioned effect repertoire into a distribution over an
        entire network.
        """
        return self.subsystem.expand_effect_repertoire(
            self.effect.purview,
            self.effect.mip.partitioned_repertoire)

    def to_json(self):
        d = jsonify(self.__dict__)
        # Attach the expanded repertoires to the jsonified MICEs.
        d['cause']['repertoire'] = self.expand_cause_repertoire().flatten()
        d['effect']['repertoire'] = self.expand_effect_repertoire().flatten()
        d['cause']['partitioned_repertoire'] = \
            self.expand_partitioned_cause_repertoire().flatten()
        d['effect']['partitioned_repertoire'] = \
            self.expand_partitioned_effect_repertoire().flatten()
        return d

    # Order by phi value, then by mechanism size
    __lt__ = _phi_then_mechanism_size_lt
    __gt__ = _phi_then_mechanism_size_gt
    __le__ = _phi_then_mechanism_size_le
    __ge__ = _phi_then_mechanism_size_ge


class Constellation(tuple):
    """A constellation of concepts.

    This is a wrapper around a tuple to provide a nice string representation
    and place to put constellation methods. Previously, constellations were
    represented as ``tuple(Concept)``; this usage still works in all functions.
    """

    def __repr__(self):
        if config.READABLE_REPRS:
            return self.__str__()
        return "Constellation({})".format(
            super(Constellation, self).__repr__())

    def __str__(self):
        return "\nConstellation\n*************" + fmt_constellation(self)


# =============================================================================

_bigmip_attributes = ['phi', 'unpartitioned_constellation',
                      'partitioned_constellation', 'subsystem',
                      'cut_subsystem']


class BigMip:
    """A minimum information partition for |big_phi| calculation.

    BigMips may be compared with the built-in Python comparison operators
    (``<``, ``>``, etc.). First, ``phi`` values are compared. Then, if these
    are equal up to |PRECISION|, the size of the mechanism is compared
    (exclusion principle).

    Attributes:
        phi (float): The |big_phi| value for the subsystem when taken against
            this MIP, *i.e.* the difference between the unpartitioned
            constellation and this MIP's partitioned constellation.
        unpartitioned_constellation (Constellation): The constellation of the
            whole subsystem.
        partitioned_constellation (Constellation): The constellation when the
            subsystem is cut.
        subsystem (Subsystem): The subsystem this MIP was calculated for.
        cut_subsystem (Subsystem): The subsystem with the minimal cut applied.
        time (float): The number of seconds it took to calculate.
        small_phi_time (float): The number of seconds it took to calculate the
            unpartitioned constellation.
    """

    def __init__(self, phi=None, unpartitioned_constellation=None,
                 partitioned_constellation=None, subsystem=None,
                 cut_subsystem=None):
        self.phi = phi
        self.unpartitioned_constellation = unpartitioned_constellation
        self.partitioned_constellation = partitioned_constellation
        self.subsystem = subsystem
        self.cut_subsystem = cut_subsystem
        self.time = None
        self.small_phi_time = None

    def __repr__(self):
        return make_repr(self, _bigmip_attributes)

    def __str__(self):
        return "\nBigMip\n======\n" + fmt_big_mip(self)

    @property
    def cut(self):
        """The unidirectional cut that makes the least difference to the
        subsystem.
        """
        return self.cut_subsystem.cut

    def __eq__(self, other):
        return _general_eq(self, other, _bigmip_attributes)

    def __bool__(self):
        """A BigMip is truthy if it is not reducible.

        (That is, if it has a significant amount of |big_phi|.)
        """
        return not utils.phi_eq(self.phi, 0)

    def __hash__(self):
        return hash((self.phi,
                     self.unpartitioned_constellation,
                     self.partitioned_constellation,
                     self.subsystem,
                     self.cut_subsystem))

    # First compare phi, then subsystem size
    # ~~~~~~~~~~~~~~~~~~~~~~~~~~~~~~~~~~~~~~~~~~~~~~~~~~~~~~

    def __lt__(self, other):
        if _phi_eq(self, other):
            if len(self.subsystem) == len(other.subsystem):
                return False
            else:
                return len(self.subsystem) < len(other.subsystem)
        else:
            return _phi_lt(self, other)

    def __gt__(self, other):
        if _phi_eq(self, other):
            if len(self.subsystem) == len(other.subsystem):
                return False
            else:
                return len(self.subsystem) > len(other.subsystem)
        else:
            return _phi_gt(self, other)

    def __le__(self, other):
        return (self.__lt__(other) or _phi_eq(self, other))

    def __ge__(self, other):
        return (self.__gt__(other) or _phi_eq(self, other))


# Formatting functions for __str__ and __repr__
# TODO: probably move this to utils.py, or maybe fmt.py??


def indent(lines, amount=2, chr=' '):
    """Indent a string.

    Prepends whitespace to every line in the passed string. (Lines are
    separated by newline characters.)

    Args:
        lines (str): The string to indent.
    Keyword Args:
        amount (int): The number of columns to indent by.
        chr (char): The character to to use as the indentation.
    Returns:
        str: The indented string.
    """
    lines = str(lines)
    padding = amount * chr
    return padding + ('\n' + padding).join(lines.split('\n'))


def fmt_constellation(c):
    """Format a constellation."""
    if not c:
        return "()\n"
    return "\n\n" + "\n".join(map(lambda x: indent(x), c)) + "\n"


def fmt_partition(partition):
    """Format a partition.

    The returned string looks like::

        0,1   []
        --- X ---
         2    0,1

    Args:
        partition (tuple(Part, Part)): The partition in question.
    Returns:
        str: A human-readable string representation of the partition.
    """
    if not partition:
        return ""

    part0, part1 = partition
    node_repr = lambda x: ','.join(map(str, x)) if x else '[]'
    numer0, denom0 = node_repr(part0.mechanism), node_repr(part0.purview)
    numer1, denom1 = node_repr(part1.mechanism), node_repr(part1.purview)

    width0 = max(len(numer0), len(denom0))
    width1 = max(len(numer1), len(denom1))

    return ("{numer0:^{width0}}   {numer1:^{width1}}\n"
                        "{div0} X {div1}\n"
            "{denom0:^{width0}}   {denom1:^{width1}}").format(
                numer0=numer0, denom0=denom0, width0=width0, div0='-' * width0,
                numer1=numer1, denom1=denom1, width1=width1, div1='-' * width1)


def fmt_concept(concept):
    """Format a |Concept|."""
    return (
        "phi: {concept.phi}\n"
        "mechanism: {concept.mechanism}\n"
        "cause: {cause}\n"
        "effect: {effect}\n".format(
            concept=concept,
            cause=("\n" + indent(fmt_mip(concept.cause.mip, verbose=False))
                   if concept.cause else ""),
            effect=("\n" + indent(fmt_mip(concept.effect.mip, verbose=False))
                    if concept.effect else "")))


def fmt_mip(mip, verbose=True):
    """Format a |Mip|."""
    if mip is False or mip is None:  # mips can be Falsy
        return ""

    mechanism = "mechanism: {}\n".format(mip.mechanism) if verbose else ""
    direction = "direction: {}\n".format(mip.direction) if verbose else ""
    return (
        "phi: {mip.phi}\n"
        "{mechanism}"
        "purview: {mip.purview}\n"
        "partition:\n{partition}\n"
        "{direction}"
        "unpartitioned_repertoire:\n{unpart_rep}\n"
        "partitioned_repertoire:\n{part_rep}").format(
            mechanism=mechanism,
            direction=direction,
            mip=mip,
            partition=indent(fmt_partition(mip.partition)),
            unpart_rep=indent(mip.unpartitioned_repertoire),
            part_rep=indent(mip.partitioned_repertoire))


def fmt_big_mip(big_mip):
    """Format a |BigMip|."""
    return (
        "phi: {big_mip.phi}\n"
        "subsystem: {big_mip.subsystem}\n"
        "cut: {big_mip.cut}\n"
        "unpartitioned_constellation: {unpart_const}"
        "partitioned_constellation: {part_const}".format(
            big_mip=big_mip,
            unpart_const=fmt_constellation(big_mip.unpartitioned_constellation),
            part_const=fmt_constellation(big_mip.partitioned_constellation)))<|MERGE_RESOLUTION|>--- conflicted
+++ resolved
@@ -103,13 +103,8 @@
                    [ 0.,  0.]])
         """
         cut_indices = tuple(set(self[0] + self[1]))
-<<<<<<< HEAD
-        if not (self[0] and self[1]):  # empty cut
-=======
-
         # Don't pass an empty tuple to `max`
         if not cut_indices:
->>>>>>> 5792170c
             return np.array([])
 
         # Construct a cut matrix large enough for all indices
