--- conflicted
+++ resolved
@@ -9,18 +9,10 @@
 
 import numpy as np
 
-<<<<<<< HEAD
 from . import cache, config, utils, validate, approximations
-from .constants import (EMD, KLD, L1, ENT, Direction, BIPARTITION,
-                        WEDGE, FULL, LARGEST, SMALLEST)
-from .models import (Bipartition, Concept, Cut, Mice, Mip, Part, Tripartition,
-                     _null_mip)
-=======
-from . import cache, config, utils, validate
-from .constants import EMD, ENTROPY_DIFFERENCE, KLD, L1, Direction
+from .constants import EMD, ENTROPY_DIFFERENCE, KLD, L1, Direction, LARGEST, SMALLEST
 from .models import (Bipartition, Concept, Cut, KPartition, Mice, Mip, Part,
                      Tripartition, _null_mip)
->>>>>>> b26a3343
 from .network import irreducible_purviews
 from .node import generate_nodes
 
@@ -610,9 +602,6 @@
             return _mip(0, None, None)
 
         # Loop over possible MIP partitions
-<<<<<<< HEAD
-        partitions = get_partitions(self, mechanism, purview)
-=======
         # TODO: refactor this to a function and share with actual.py
         # TODO: validate `PARTITION_TYPE` value
         if config.PARTITION_TYPE == 'BI':
@@ -621,7 +610,8 @@
             partitions = wedge_partitions(mechanism, purview)
         elif config.PARTITION_TYPE == 'ALL':
             partitions = all_partitions(mechanism, purview)
->>>>>>> b26a3343
+        elif config.PARTITON_TYPE == 'FULL':
+            partitions = approximations.full_cut(mechanism, purview)
 
         for partition in partitions:
             # Find the distance between the unpartitioned and partitioned
@@ -749,11 +739,7 @@
             mips = [self.find_mip(direction, mechanism, purview)
                     for purview in purviews]
 
-<<<<<<< HEAD
             if config.TIES == SMALLEST:
-=======
-            if config.PARTITION_TYPE == 'TRI':
->>>>>>> b26a3343
                 # In the case of tie, chose the mip with smallest purview.
                 # (The default behavior is to chose the larger purview.)
                 max_mip = max(mips, key=lambda m: (m.phi, -len(m.purview)))
@@ -761,7 +747,6 @@
                 max_mip = max(mips)
             else:
                 validate.ties(config.TIES)
-
         return Mice(max_mip)
 
     def core_cause(self, mechanism, purviews=False):
@@ -1139,46 +1124,13 @@
     elif config.MEASURE == L1:
         dist = utils.l1(d1, d2)
 
-<<<<<<< HEAD
-    elif config.MEASURE == ENT:
-        dist = utils.ent(d1, d2)
-=======
     elif config.MEASURE == ENTROPY_DIFFERENCE:
         dist = utils.entropy_difference(d1, d2)
->>>>>>> b26a3343
 
     else:
         validate.measure(config.MEASURE)
 
-<<<<<<< HEAD
-    return round(dist, config.PRECISION)
-
-
-def get_partitions(subsystem, mechanism, purview):
-    """Compute the set of partitions of a mechanism-purview combination, potentially within a subsystem with given connectivity matrix.
-
-    Args:
-        mechanism (tuple(int)): Tuple of mechanism indices.
-        purview (tuple(int)): Tuple of purview indices.
-        subsystem (Subsystem): The subsystem the mechanism is within.
-
-    Returns:
-        list(partition): List of all partitions to be checked.
-    """
-    if config.PARTITIONS == BIPARTITION:
-        partitions = mip_bipartitions(mechanism, purview)
-
-    elif config.PARTITIONS == WEDGE:
-        partitions = wedge_partitions(mechanism, purview)
-
-    elif config.PARTITIONS == FULL:
-        partitions = approximations.full_cut(mechanism, purview)
-
-    else:
-        validate.partitions(config.PARTITIONS)
-
-    return partitions
-=======
     # TODO do we actually need to round here?
     return round(dist, config.PRECISION)
->>>>>>> b26a3343
+
+
