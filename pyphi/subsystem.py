--- conflicted
+++ resolved
@@ -210,10 +210,6 @@
     return accumulated_cjd
 
 
-<<<<<<< HEAD
-
-=======
->>>>>>> 7763b8d5
 # TODO! go through docs and make sure to say when things can be None
 class Subsystem:
 
@@ -287,10 +283,6 @@
         self._cr_cache = {}
         # Effect repertoire cache.
         self._er_cache = {}
-<<<<<<< HEAD
-
-=======
->>>>>>> 7763b8d5
         # Use the general-purpose cache for cause and effect repertoire
         # calculations.
         self.cause_repertoire = types.MethodType(
@@ -625,10 +617,6 @@
     # Phi_max methods
     # =========================================================================
 
-<<<<<<< HEAD
-    #TODO: Revisit mice_cache to try and make it work
-    def _get_cached_mice(self, direction, mechanism):
-=======
     def _test_connections(self, nodes1, nodes2):
         """Tests connectivity of one set of nodes to another.
         Args:
@@ -660,8 +648,7 @@
         else:
             return cm.sum(0).all() and cm.sum(1).all()
 
-    def _get_cached_mice(self, direction, mechanism_indices):
->>>>>>> 7763b8d5
+    def _get_cached_mice(self, direction, mechanism):
         """Return a cached MICE if there is one and the cut doesn't affect it.
         Return False otherwise."""
         mechanism_indices = convert.nodes2indices(mechanism)
@@ -689,37 +676,6 @@
                 return cached
         return False
 
-    def _test_connections(self, nodes1, nodes2):
-        """Tests connectivity of one set of nodes to another.
-        Args:
-            submatrix. If this is 0, the sum will be taken over the
-            columns; in this case returning ``True`` means "all nodes in
-            the second list have an input from some node in the first
-            list". If this is 1, the sum will be taken over the rows, and
-            returning ``True`` means "all nodes in the first list have a
-            connection to some node in the second list".
-            nodes1 (tuple(Node)): The nodes whose outputs to ``nodes2`` will be
-            tested.
-            nodes2 (tuple(Node)): The nodes whose inputs from ``nodes1`` will
-            be tested.
-            """
-        # If either set of nodes is empty, return (vacuously) True.
-        if not nodes1 or not nodes2:
-            return True
-        # Apply the cut to the network's connectivity matrix.
-        cm = utils.apply_cut(self.cut, self.network.connectivity_matrix)
-        # Get the connectivity matrix representing the connections from the
-        # first node list to the second.
-        submatrix_indices = np.ix_([node.index for node in nodes1],
-                                   [node.index for node in nodes2])
-        cm = cm[submatrix_indices]
-        # Check that all nodes have at least one connection by summing over
-        # rows of connectivity submatrix.
-        if len(nodes1)==1:
-            return cm.sum(0).all()
-        else:
-            return cm.sum(0).all() and cm.sum(1).all()
-
     def find_mice(self, direction, mechanism, purviews=False):
         """Return the maximally irreducible cause or effect for a mechanism.
 
@@ -765,12 +721,8 @@
                 return self._test_connections(purview, mechanism)
             elif direction == DIRECTIONS[FUTURE]:
                 return self._test_connections(mechanism, purview)
-<<<<<<< HEAD
-=======
-
         # Filter out trivially reducible purviews if a connectivity matrix was
         # provided.
->>>>>>> 7763b8d5
         purviews = tuple(filter(not_trivially_reducible, purviews))
         if not purviews:
             maximal_mip = self._null_mip(direction, mechanism, None)
