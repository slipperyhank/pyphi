--- conflicted
+++ resolved
@@ -26,18 +26,8 @@
 
 #: The threshold below which we consider differences in phi values to be zero.
 EPSILON = 10 ** - config.PRECISION
-<<<<<<< HEAD
-# Constants for accessing the past or future subspaces of concept
-# space.
-PAST = 0
-FUTURE = 1
-# Constants for using cause and effect methods.
-DIRECTIONS = ('past', 'future', 'bidirectional')
-# Constants for labeling memoization backends.
-=======
 
 #: Label for the filesystem cache backend.
->>>>>>> 9f1237c4
 FILESYSTEM = 'fs'
 
 #: Label for the MongoDB cache backed.
