#!/usr/bin/env python3
# -*- coding: utf-8 -*-
# models/__init__.py

"""See |models.big_phi|, |models.concept|, and |models.cuts| for documentation.

Attributes:
    BigMip: Alias for :class:`big_phi.BigMip`
    Mip: Alias for :class:`concept.Mip`
    Mice: Alias for :class:`concept.Mice`
    Concept: Alias for :class:`concept.Concept`
    Constellation: Alias for :class:`concept.Constellation`
    Cut: Alias for :class:`cuts.Cut`
    Part: Alias for :class:`cuts.Part`
    Actual_Cut: Alias for :class:`cuts.Actual_Cut`
    AcMip: Alias for :class:`actual_causation.AcMip`
    AcMice: Alias for :class:`actual_causation.AcMice`
    AcBigMip: Alias for :class:`actual_causation.AcBigMip`
    Bipartition: Alias for :class:`cuts.Bipartition`
    ActualCut: Alias for :class:`cuts.ActualCut`
    AcMip: Alias for :class:`actual_causation.AcMip`
    Occurence: Alias for :class:`actual_causation.Occurence`
    AcBigMip: Alias for :class:`actual_causation.AcBigMip`
    Account: Alias for :class:`actual_causation.Account`
    DirectedAccount: Alias for :class:`actual_causation.DirectedAccount`
"""

from .actual_causation import (AcBigMip, Occurence, AcMip, _null_ac_mip, Event,
                               _null_ac_bigmip, DirectedAccount, Account)
from .big_phi import BigMip, _null_bigmip, _single_node_bigmip
from .concept import (Mip, _null_mip, Mice, Concept, Constellation,
                      normalize_constellation)
<<<<<<< HEAD
from .actual_causation import AcBigMip, AcMice, AcMip
from .cuts import Cut, Part, Bipartition, Actual_Cut
=======
from .cuts import ActualCut, Cut, Part, Bipartition, Tripartition
>>>>>>> 9f1237c4
<|MERGE_RESOLUTION|>--- conflicted
+++ resolved
@@ -30,9 +30,4 @@
 from .big_phi import BigMip, _null_bigmip, _single_node_bigmip
 from .concept import (Mip, _null_mip, Mice, Concept, Constellation,
                       normalize_constellation)
-<<<<<<< HEAD
-from .actual_causation import AcBigMip, AcMice, AcMip
-from .cuts import Cut, Part, Bipartition, Actual_Cut
-=======
-from .cuts import ActualCut, Cut, Part, Bipartition, Tripartition
->>>>>>> 9f1237c4
+from .cuts import ActualCut, Cut, Part, Bipartition, Tripartition