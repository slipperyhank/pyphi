--- conflicted
+++ resolved
@@ -13,22 +13,15 @@
     Constellation: Alias for :class:`concept.Constellation`
     Cut: Alias for :class:`cuts.Cut`
     Part: Alias for :class:`cuts.Part`
-<<<<<<< HEAD
     Actual_Cut: Alias for :class:`cuts.Actual_Cut`
     AcMip: Alias for :class:`actual_causation.AcMip`
     AcMice: Alias for :class:`actual_causation.AcMice`
     AcBigMip: Alias for :class:`actual_causation.AcBigMip`
-=======
     Bipartition: Alias for :class:`cuts.Bipartition`
->>>>>>> b32fdcf8
 """
 
 from .big_phi import BigMip, _null_bigmip, _single_node_bigmip
 from .concept import (Mip, _null_mip, Mice, Concept, Constellation,
                       normalize_constellation)
-<<<<<<< HEAD
-from .cuts import Cut, Part, Actual_Cut
 from .actual_causation import AcBigMip, AcMice, AcMip
-=======
-from .cuts import Cut, Part, Bipartition
->>>>>>> b32fdcf8
+from .cuts import Cut, Part, Bipartition