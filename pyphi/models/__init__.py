--- conflicted
+++ resolved
@@ -19,12 +19,7 @@
 """
 
 from .big_phi import BigMip, _null_bigmip, _single_node_bigmip
-<<<<<<< HEAD
-from .concept import Mip, _null_mip, Mice, Concept, Constellation
-from .cuts import Cut, Part, Actual_Cut
-from .actual_causation import AcBigMip, AcMice, AcMip
-=======
 from .concept import (Mip, _null_mip, Mice, Concept, Constellation,
                       normalize_constellation)
-from .cuts import Cut, Part
->>>>>>> 7993ecbf
+from .cuts import Cut, Part, Actual_Cut
+from .actual_causation import AcBigMip, AcMice, AcMip