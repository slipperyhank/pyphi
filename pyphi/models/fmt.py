--- conflicted
+++ resolved
@@ -298,19 +298,10 @@
             purview=fmt_mechanism(mip.purview, mip.subsystem),
             direction=direction,
             phi=mip.phi,
-<<<<<<< HEAD
-            partition=indent(fmt_bipartition(mip.partition, mip.subsystem)),
-            unpartitioned_repertoire=indent(fmt_repertoire(
-                mip.unpartitioned_repertoire)),
-            partitioned_repertoire=indent(fmt_repertoire(
-                mip.partitioned_repertoire)))
-# TODO: print the two repertoires side-by-side?
-=======
             partition=partition,
             unpartitioned_repertoire=unpartitioned_repertoire,
             partitioned_repertoire=partitioned_repertoire)
             # TODO: print the two repertoires side-by-side?
->>>>>>> 9f1237c4
 
 
 def fmt_cut(cut, subsystem=None):
@@ -351,50 +342,6 @@
                 "Partitioned Constellation")))
 
 
-def fmt_ac_mip(acmip, verbose=True):
-    """Helper function to format a nice Mip string"""
-
-    if acmip is False or acmip is None:  # mips can be Falsy
-        return ""
-
-    mechanism = "mechanism: {}\t".format(acmip.mechanism) if verbose else ""
-    direction = "direction: {}\n".format(acmip.direction) if verbose else ""
-    return (
-        "{alpha}\t"
-        "{mechanism}"
-        "purview: {acmip.purview}\t"
-        "{direction}"
-        "partition:\n{partition}\n"
-        "coefficient:\t{coefficient}\t"
-        "partitioned_coefficient:\t{partitioned_coefficient}\n").format(
-            alpha="{0:.4f}".format(round(acmip.alpha, 4)),
-            mechanism=mechanism,
-            direction=direction,
-            acmip=acmip,
-            partition=indent(fmt_bipartition(acmip.partition)),
-            coefficient=indent(acmip.coefficient),
-            partitioned_coefficient=indent(acmip.partitioned_coefficient))
-
-
-def fmt_ac_big_mip(ac_big_mip):
-    """Format a AcBigMip"""
-    return (
-        "{alpha}\n"
-        "direction: {ac_big_mip.direction}\n"
-        "context: {ac_big_mip.context}\n"
-        "past_state: {ac_big_mip.before_state}\n"
-        "current_state: {ac_big_mip.after_state}\n"
-        "cut: {ac_big_mip.cut}\n"
-        "unpartitioned_account: {unpartitioned_account}"
-        "partitioned_account: {partitioned_account}".format(
-            alpha="{0:.4f}".format(round(ac_big_mip.alpha, 4)),
-            ac_big_mip=ac_big_mip,
-            unpartitioned_account=fmt_constellation(
-                ac_big_mip.unpartitioned_account),
-            partitioned_account=fmt_constellation(
-                ac_big_mip.partitioned_account)))
-
-
 def fmt_repertoire(r):
     """Format a repertoire."""
     # TODO: will this get unwieldy with large repertoires?
