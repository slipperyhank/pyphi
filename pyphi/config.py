--- conflicted
+++ resolved
@@ -399,15 +399,10 @@
     'SINGLE_NODES_WITH_SELFLOOPS_HAVE_PHI': False,
     # Use prettier __str__-like formatting in `repr` calls.
     'REPR_VERBOSITY': 2,
-<<<<<<< HEAD
-    # What set of partitions to use for calculating small phi.
-    'PARTITIONS': 'BIPARTITION',
     # Whether to break ties for largest or smallest purview
-    'TIES': 'SMALLEST'
-=======
+    'TIES': 'SMALLEST',
     # Control the number of parts in a partition
     'PARTITION_TYPE': 'BI'
->>>>>>> b26a3343
 }
 
 # Get a reference to this module's dictionary so we can set the configuration
