--- conflicted
+++ resolved
@@ -136,40 +136,6 @@
     return tpm * uc
 
 
-<<<<<<< HEAD
-def apply_cut(cut, cm):
-    """Return a modified connectivity matrix where the connections from one set
-    of nodes to the other are destroyed.
-    """
-    if cut is None:
-        return cm
-
-    cm = cm.copy()
-    for i in cut.severed:
-        for j in cut.intact:
-            cm[i][j] = 0
-
-    return cm
-
-
-# TODO test
-def apply_actual_cut(cut, connectivity_matrix):
-    """Returns a modified connectivity matrix where the connections from one
-    set of nodes to the other are destroyed."""
-    if cut is None:
-        return connectivity_matrix
-    cm = connectivity_matrix.copy()
-    for i in cut.cause_part1:
-        for j in cut.effect_part2:
-            cm[i][j] = 0
-    for i in cut.cause_part2:
-        for j in cut.effect_part1:
-            cm[i][j] = 0
-    return cm
-
-
-=======
->>>>>>> 9f1237c4
 def fully_connected(cm, nodes1, nodes2):
     """Test connectivity of one set of nodes to another.
 
