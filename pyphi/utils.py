#!/usr/bin/env python3
# -*- coding: utf-8 -*-
# utils.py

"""
Functions used by more than one PyPhi module or class, or that might be of
external use.
"""

import os
import itertools
import re
import logging
import hashlib
import numpy as np
from itertools import chain, combinations

from pyemd import emd
from scipy.misc import comb
from scipy.spatial.distance import cdist
from scipy.sparse import csc_matrix
from scipy.sparse.csgraph import connected_components

from . import constants, convert
from .cache import cache


# Create a logger for this module.
log = logging.getLogger(__name__)


def state_of(nodes, network_state):
    """Return the state-tuple of the given nodes."""
    return tuple(network_state[n] for n in nodes) if nodes else ()


def all_states(n):
    """Return all binary states for a system.

    Args:
        n (int): The number of elements in the system.

    Yields:
        tuple(int): The next state of an ``n``-element system, in LOLI order.
    """
    if n == 0:
        return

    for state in itertools.product((0, 1), repeat=n):
        yield state[::-1]  # Convert to LOLI-ordering


# Methods for converting the time scale of the tpm
# ================================================

def sparse(matrix, threshold=0.1):
    return np.sum(matrix > 0) / matrix.size > threshold


def sparse_time(tpm, time_scale):
    sparse_tpm = csc_matrix(tpm)
    return (sparse_tpm ** time_scale).toarray()


def dense_time(tpm, time_scale):
    return np.linalg.matrix_power(tpm, time_scale)


def run_tpm(tpm, time_scale):
    """Iterate a tpm by the specified number of time steps.

    Args:
        tpm (np.ndarray): A state-by-node tpm.
        time_scale (int): The number of steps to run the tpm.

    Returns:
        tpm (np.ndarray)
    """
    sbs_tpm = convert.state_by_node2state_by_state(tpm)
    if sparse(tpm):
        tpm = sparse_time(sbs_tpm, time_scale)
    else:
        tpm = dense_time(sbs_tpm, time_scale)
    return convert.state_by_state2state_by_node(tpm)


def run_cm(cm, time_scale):
    """Iterate a connectivity matrix the specified number of steps.

    Args:
        cm (np.ndarray): A |N x N| connectivity matrix
        time_scale (int): The number of steps to run.

    Returns:
        tpm (np.ndarray)
    """
    cm = np.linalg.matrix_power(cm, time_scale)
    # Round non-unitary values back to 1
    cm[cm > 1] = 1
    return cm


# TPM and Connectivity Matrix utils
# ============================================================================

def state_by_state(tpm):
    """Return True if the tpm is in state-by-state form, otherwise False."""
    return tpm.ndim == 2 and tpm.shape[0] == tpm.shape[1]


def condition_tpm(tpm, fixed_nodes, state):
    """Return a TPM conditioned on the given fixed node indices, whose states
    are fixed according to the given state-tuple.

    The dimensions of the new TPM that correspond to the fixed nodes are
    collapsed onto their state, making those dimensions singletons suitable for
    broadcasting. The number of dimensions of the conditioned TPM will be the
    same as the unconditioned TPM.
    """
    conditioning_indices = [[slice(None)]] * len(state)
    for i in fixed_nodes:
        # Preserve singleton dimensions with `np.newaxis`
        conditioning_indices[i] = [state[i], np.newaxis]
    # Flatten the indices.
    conditioning_indices = list(chain.from_iterable(conditioning_indices))
    # Obtain the actual conditioned TPM by indexing with the conditioning
    # indices.
    return tpm[conditioning_indices]


def expand_tpm(tpm):
    """Broadcast a state-by-node TPM so that singleton dimensions are expanded
    over the full network."""
    uc = np.ones([2] * (tpm.ndim - 1) + [tpm.shape[-1]])
    return tpm * uc


def apply_cut(cut, cm):
    """Return a modified connectivity matrix where the connections from one set
    of nodes to the other are destroyed.
    """
    if cut is None:
        return cm

    cm = cm.copy()
    for i in cut.severed:
        for j in cut.intact:
            cm[i][j] = 0

    return cm


<<<<<<< HEAD
# TODO test
def apply_actual_cut(cut, connectivity_matrix):
    """Returns a modified connectivity matrix where the connections from one
    set of nodes to the other are destroyed."""
    if cut is None:
        return connectivity_matrix
    cm = connectivity_matrix.copy()
    for i in cut.cause_part1:
        for j in cut.effect_part2:
            cm[i][j] = 0
    for i in cut.cause_part2:
        for j in cut.effect_part1:
            cm[i][j] = 0
    return cm


def fully_connected(connectivity_matrix, nodes1, nodes2):
=======
def fully_connected(cm, nodes1, nodes2):
>>>>>>> b32fdcf8
    """Test connectivity of one set of nodes to another.

    Args:
        cm (``np.ndarrray``): The connectivity matrix
        nodes1 (tuple(int)): The nodes whose outputs to ``nodes2`` will be
            tested.
        nodes2 (tuple(int)): The nodes whose inputs from ``nodes1`` will
            be tested.

    Returns:
        bool: Returns True if all elements in ``nodes1`` output to
            some element in ``nodes2`` AND all elements in ``nodes2``
            have an input from some element in ``nodes1``. Otherwise
            return False. Return True if either set of nodes is empty.
    """
    if not nodes1 or not nodes2:
        return True

    cm = cm[np.ix_(nodes1, nodes2)]

    # Do all nodes have at least one connection?
    return cm.sum(0).all() and cm.sum(1).all()


def apply_boundary_conditions_to_cm(external_indices, cm):
    """Return a connectivity matrix with all connections to or from external
    nodes removed.
    """
    cm = cm.copy()
    for i in external_indices:
        # Zero-out row
        cm[i] = 0
        # Zero-out column
        cm[:, i] = 0
    return cm


def get_inputs_from_cm(index, cm):
    """Return a tuple of node indices that have connections to the node with
    the given index.
    """
    return tuple(i for i in range(cm.shape[0]) if cm[i][index])


def get_outputs_from_cm(index, cm):
    """Return a tuple of node indices that the node with the given index has
    connections to.
    """
    return tuple(i for i in range(cm.shape[0]) if cm[index][i])


def causally_significant_nodes(cm):
    """Returns a tuple of all nodes indices in the connectivity matrix which
    are causally significant (have inputs and outputs)."""
    inputs = cm.sum(0)
    outputs = cm.sum(1)
    nodes_with_inputs_and_outputs = np.logical_and(inputs > 0, outputs > 0)
    return tuple(np.where(nodes_with_inputs_and_outputs)[0])


def np_hash(a):
    """Return a hash of a NumPy array."""
    if a is None:
        return hash(None)
    # Ensure that hashes are equal whatever the ordering in memory (C or
    # Fortran)
    a = np.ascontiguousarray(a)
    # Compute the digest and return a decimal int
    return int(hashlib.sha1(a.view(a.dtype)).hexdigest(), 16)


def phi_eq(x, y):
    """Compare two phi values up to |PRECISION|."""
    return abs(x - y) <= constants.EPSILON


def normalize(a):
    """Normalize a distribution.

    Args:
        a (np.ndarray): The array to normalize.

    Returns:
        np.ndarray: ``a`` normalized so that the sum of its entries is 1.
    """
    sum_a = a.sum()
    if sum_a == 0:
        return a
    return a / sum_a


# see http://stackoverflow.com/questions/16003217
def combs(a, r):
    """NumPy implementation of itertools.combinations.

    Return successive |r|-length combinations of elements in the array ``a``.

    Args:
        a (np.ndarray): The array from which to get combinations.
        r (int): The length of the combinations.

    Returns:
        combinations (``np.ndarray``): An array of combinations.
    """
    # Special-case for 0-length combinations
    if r == 0:
        return np.asarray([])

    a = np.asarray(a)
    data_type = a.dtype if r == 0 else np.dtype([('', a.dtype)] * r)
    b = np.fromiter(combinations(a, r), data_type)
    return b.view(a.dtype).reshape(-1, r)


# see http://stackoverflow.com/questions/16003217/
def comb_indices(n, k):
    """N-D version of itertools.combinations.

    Args:
        a (np.ndarray): The array from which to get combinations.
        k (int): The desired length of the combinations.

    Returns:
        combination_indices (``np.ndarray``): Indices that give the
            |k|-combinations of |n| elements.

    Example:
        >>> n, k = 3, 2
        >>> data = np.arange(6).reshape(2, 3)
        >>> data[:, comb_indices(n, k)]
        array([[[0, 1],
                [0, 2],
                [1, 2]],
        <BLANKLINE>
               [[3, 4],
                [3, 5],
                [4, 5]]])
    """
    # Count the number of combinations for preallocation
    count = comb(n, k, exact=True)
    # Get numpy iterable from ``itertools.combinations``
    indices = np.fromiter(
        chain.from_iterable(combinations(range(n), k)),
        int,
        count=(count * k))
    # Reshape output into the array of combination indicies
    return indices.reshape(-1, k)


# TODO? implement this with numpy
def powerset(iterable):
    """Return the power set of an iterable (see `itertools recipes
    <http://docs.python.org/2/library/itertools.html#recipes>`_).

    Args:
        iterable (Iterable): The iterable from which to generate the power set.

    Returns:
        chain (``Iterable``): An chained iterator over the power set.

    Example:
        >>> ps = powerset(np.arange(2))
        >>> print(list(ps))
        [(), (0,), (1,), (0, 1)]
    """
    return chain.from_iterable(combinations(iterable, r)
                               for r in range(len(iterable) + 1))


def uniform_distribution(number_of_nodes):
    """
    Return the uniform distribution for a set of binary nodes, indexed by state
    (so there is one dimension per node, the size of which is the number of
    possible states for that node).

    Args:
        nodes (np.ndarray): A set of indices of binary nodes.

    Returns:
        distribution (``np.ndarray``): The uniform distribution over the set of
            nodes.
    """
    # The size of the state space for binary nodes is 2^(number of nodes).
    number_of_states = 2 ** number_of_nodes
    # Generate the maximum entropy distribution
    # TODO extend to nonbinary nodes
    return (np.ones(number_of_states) /
            number_of_states).reshape([2] * number_of_nodes)


def marginalize_out(index, tpm, perturb_value=0.5):
    """
    Marginalize out a node from a TPM.

    Args:
        index (list): The index of the node to be marginalized out.
        tpm (np.ndarray): The TPM to marginalize the node out of.

    Returns:
        tpm (``np.ndarray``): A TPM with the same number of dimensions, with
            the node marginalized out.
    """
    if perturb_value == 0.5:
        return tpm.sum(index, keepdims=True) / tpm.shape[index]
    else:
        tpm = np.average(tpm, index,
                         weights=[1 - perturb_value, perturb_value])
        return tpm.reshape([i for i in tpm.shape[0:index]] +
                           [1] + [i for i in tpm.shape[index:]])


@cache(cache={}, maxmem=None)
def max_entropy_distribution(node_indices, number_of_nodes,
                             perturb_vector=None):
    """Return the maximum entropy distribution over a set of nodes.

    This is different from the network's uniform distribution because nodes
    outside ``node_indices`` are fixed and treated as if they have only 1
    state.

    Args:
        node_indices (tuple(int)): The set of node indices over which to take
            the distribution.
        number_of_nodes (int): The total number of nodes in the network.

    Returns:
        distribution (``np.ndarray``): The maximum entropy distribution over
            the set of nodes.
    """
    # TODO extend to nonbinary nodes
    if ((perturb_vector is None) or
            (np.all(perturb_vector == 0.5)) or
            (len(perturb_vector) == 0)):
        distribution = np.ones([2 if index in node_indices else 1 for index in
                                range(number_of_nodes)])
        return distribution / distribution.size
    else:
        perturb_vector = np.array(perturb_vector)
        bin_states = [bin(x)[2:].zfill(len(node_indices))[::-1] for x in
                      range(2 ** len(node_indices))]
        distribution = np.array([
            np.prod(perturb_vector[[m.start() for m in
                                    re.finditer('1', bin_states[x])]])
            * np.prod(1 - perturb_vector[[m.start() for m in
                                          re.finditer('0', bin_states[x])]])
            for x in range(2 ** len(node_indices))
        ])
        return distribution.reshape(
            [2 if index in node_indices else 1 for index in
             range(number_of_nodes)],
            order='F')


# TODO extend to binary nodes
# TODO? parametrize and use other metrics (KDL, L1)
def hamming_emd(d1, d2):
    """Return the Earth Mover's Distance between two distributions (indexed
    by state, one dimension per node).

    Singleton dimensions are sqeezed out.
    """
    d1, d2 = d1.squeeze(), d2.squeeze()
    N = d1.ndim
    d1, d2 = d1.ravel(), d2.ravel()

    # Sanity check that distributions are the same size.
    # TODO: should this be bubbled up into PyEmd?
    assert len(d1) == len(d2)

    # Compute EMD using the Hamming distance between states as the
    # transportation cost function.
    return emd(d1, d2, _hamming_matrix(N))


def l1(d1, d2):
    """Return the L1 distance between two distributions.

    Args:
        d1 (np.ndarray): The first distribution.
        d2 (np.ndarray): The second distribution.

    Returns:
        float: The sum of absolute differences of ``d1`` and ``d2``.
    """
    return np.absolute(d1 - d2).sum()


def bipartition(a):
    """Return a list of bipartitions for a sequence.

    Args:
        a (Iterable): The iterable to partition.

    Returns:
        bipartition (``list(tuple(tuple))``): A list of tuples containing each
            of the two partitions.

    Example:
        >>> from pyphi.utils import bipartition
        >>> bipartition((1,2,3))
        [((), (1, 2, 3)), ((1,), (2, 3)), ((2,), (1, 3)), ((1, 2), (3,))]
    """
    return [(tuple(a[i] for i in part0_idx), tuple(a[j] for j in part1_idx))
            for part0_idx, part1_idx in bipartition_indices(len(a))]


# TODO? [optimization] optimize this to use indices rather than nodes
# TODO? are native lists really slower
def directed_bipartition(a):
    """Return a list of directed bipartitions for a sequence.

    Args:
        a (Iterable): The iterable to partition.

    Returns:
        bipartition (``list(tuple(tuple))``): A list of tuples containing each
            of the two partitions.

    Example:
        >>> from pyphi.utils import directed_bipartition
        >>> directed_bipartition((1, 2, 3))
        [((), (1, 2, 3)), ((1,), (2, 3)), ((2,), (1, 3)), ((1, 2), (3,)), ((3,), (1, 2)), ((1, 3), (2,)), ((2, 3), (1,)), ((1, 2, 3), ())]
    """
    return [(tuple(a[i] for i in part0_idx), tuple(a[j] for j in part1_idx))
            for part0_idx, part1_idx in directed_bipartition_indices(len(a))]


def directed_bipartition_of_one(a):
    """Return a list of directed bipartitions for a sequence where each
    bipartitions includes a set of size 1.

    Args:
        a (Iterable): The iterable to partition.

    Returns:
        bipartition (``list(tuple(tuple))``): A list of tuples containing each
            of the two partitions.

    Example:
        >>> from pyphi.utils import directed_bipartition_of_one
        >>> directed_bipartition_of_one((1,2,3))
        [((1,), (2, 3)), ((2,), (1, 3)), ((1, 2), (3,)), ((3,), (1, 2)), ((1, 3), (2,)), ((2, 3), (1,))]
    """
    return [partition for partition in directed_bipartition(a)
            if len(partition[0]) == 1 or len(partition[1]) == 1]


@cache(cache={}, maxmem=None)
def directed_bipartition_indices(N):
    """Return indices for directed bipartitions of a sequence.

    The directed bipartion

    Args:
        N (int): The length of the sequence.

    Returns:
        bipartition_indices (``list``): A list of tuples containing the indices
            for each of the two partitions.

    Example:
        >>> from pyphi.utils import directed_bipartition_indices
        >>> N = 3
        >>> directed_bipartition_indices(N)
        [((), (0, 1, 2)), ((0,), (1, 2)), ((1,), (0, 2)), ((0, 1), (2,)), ((2,), (0, 1)), ((0, 2), (1,)), ((1, 2), (0,)), ((0, 1, 2), ())]
    """
    indices = bipartition_indices(N)
    return indices + [idx[::-1] for idx in indices[::-1]]


@cache(cache={}, maxmem=None)
def bipartition_indices(N):
    """Return indices for bipartitions of a sequence.

    Args:
        N (int): The length of the sequence.

    Returns:
        bipartition_indices (``list``): A list of tuples containing the indices
            for each of the two partitions.

    Example:
        >>> from pyphi.utils import bipartition_indices
        >>> N = 3
        >>> bipartition_indices(N)
        [((), (0, 1, 2)), ((0,), (1, 2)), ((1,), (0, 2)), ((0, 1), (2,))]
    """
    result = []
    if N <= 0:
        return result

    for i in range(2 ** (N-1)):
        part = [[], []]
        for n in range(N):
            bit = (i >> n) & 1
            part[bit].append(n)
        result.append((tuple(part[1]), tuple(part[0])))
    return result


# Internal helper methods
# =============================================================================

def load_data(dir, num):
    """Load numpy data from the data directory.

    The files should stored in ``data/{dir}`` and named
    ``0.npy, 1.npy, ... {num - 1}.npy``.

    Returns
        list: A list of loaded data, such that ``list[i]`` contains the
        the contents of ``i.npy``.
    """

    root = os.path.abspath(os.path.dirname(__file__))

    def get_path(i):
        return os.path.join(root, 'data', dir, str(i) + '.npy')

    return [np.load(get_path(i)) for i in range(num)]


# Load precomputed hamming matrices.
_NUM_PRECOMPUTED_HAMMING_MATRICES = 10
_hamming_matrices = load_data('hamming_matrices',
                              _NUM_PRECOMPUTED_HAMMING_MATRICES)


# TODO extend to nonbinary nodes
def _hamming_matrix(N):
    """Return a matrix of Hamming distances for the possible states of |N|
    binary nodes.

    Args:
        N (int): The number of nodes under consideration

    Returns:
        hamming_matrix (``np.ndarray``): A |2^N x 2^N| matrix where the |ith|
            element is the Hamming distance between state |i| and state |j|.

    Example:
        >>> from pyphi.utils import _hamming_matrix
        >>> _hamming_matrix(2)
        array([[ 0.,  1.,  1.,  2.],
               [ 1.,  0.,  2.,  1.],
               [ 1.,  2.,  0.,  1.],
               [ 2.,  1.,  1.,  0.]])
    """
    if N < _NUM_PRECOMPUTED_HAMMING_MATRICES:
        return _hamming_matrices[N]
    else:
        log.warn(
            "Hamming matrices for more than {} nodes have not been "
            "precomputed. This will make EMD calculations less inefficient; "
            "calculating hamming matrices is an exponential-time procedure. "
            "Consider pre-computing the hamming matrices up to the desired "
            "number of nodes with the ``pyphi.utils._hamming_matrix`` "
            "function and saving them to the 'data' directory in the "
            "directory where PyPhi was installed (you can find this directory "
            "by typing ``import pyphi; pyphi;`` into a Python interperter)."
            .format(_NUM_PRECOMPUTED_HAMMING_MATRICES - 1)
        )
        possible_states = np.array(list(all_states((N))))
        return cdist(possible_states, possible_states, 'hamming') * N


# TODO: better name?
def relevant_connections(n, _from, to):
    """Construct a connectivity matrix.

    Returns an |n x n| connectivity matrix with the |i,jth| entry
    set to ``1`` if |i| is in ``_from`` and |j| is in ``to``.

    Args:
        n (int): The dimensions of the matrix
        _from (tuple(int)): Nodes with outgoing connections to ``to``
        to (tuple(int)): Nodes with incoming connections from ``_from``
    """
    cm = np.zeros((n, n))

    # Don't try and index with empty arrays. Older versions of NumPy
    # (at least up to 1.9.3) break with empty array indices.
    if not _from or not to:
        return cm

    cm[np.ix_(_from, to)] = 1
    return cm


def block_cm(cm):
    """Return whether ``cm`` can be arranged as a block connectivity matrix.

    If so, the corresponding mechanism/purview is trivially reducible.
    Technically, only square matrices are "block diagonal", but the notion of
    connectivity carries over.

    We test for block connectivity by trying to grow a block of nodes such
    that:

    * 'source' nodes only input to nodes in the block
    * 'sink' nodes only receive inputs from source nodes in the block

    For example, the following connectivity matrix represents connections from
    ``nodes1 = A, B, C`` to ``nodes2 = D, E, F, G`` (without loss of
    generality—note that ``nodes1`` and ``nodes2`` may share elements)::

         D  E  F  G
      A [1, 1, 0, 0]
      B [1, 1, 0, 0]
      C [0, 0, 1, 1]

    Since nodes |AB| only connect to nodes |DE|, and node |C| only connects to
    nodes |FG|, the subgraph is reducible; the cut ::

      AB   C
      -- X --
      DE   FG

    does not change the structure of the graph.
    """
    if np.any(cm.sum(1) == 0):
        return True
    if np.all(cm.sum(1) == 1):
        return True

    outputs = list(range(cm.shape[1]))

    # CM helpers:
    def outputs_of(nodes):
        # All nodes that `nodes` connect to (output to)
        return np.where(cm[nodes, :].sum(0))[0]

    def inputs_to(nodes):
        # All nodes which connect to (input to) `nodes`
        return np.where(cm[:, nodes].sum(1))[0]

    # Start: source node with most outputs
    sources = [np.argmax(cm.sum(1))]
    sinks = outputs_of(sources)
    sink_inputs = inputs_to(sinks)

    while True:
        if np.all(sink_inputs == sources):
            # sources exclusively connect to sinks.
            # There are no other nodes which connect sink nodes,
            # hence set(sources) + set(sinks) form a component
            # which is not connected to the rest of the graph
            return True

        # Recompute sources, sinks, and sink_inputs
        sources = sink_inputs
        sinks = outputs_of(sources)
        sink_inputs = inputs_to(sinks)

        # Considering all output nodes?
        if np.all(sinks == outputs):
            return False


# TODO: simplify the conditional validation here and in block_cm
# TODO: combine with fully_connected
def block_reducible(cm, nodes1, nodes2):
    """Return whether connections from ``nodes1`` to ``nodes2`` are reducible.

    Args:
        cm (np.ndarray): The network's connectivity matrix.
        nodes1 (tuple(int)): Source nodes
        nodes2 (tuple(int)): Sink nodes
    """
    if not nodes1 or not nodes2:
        return True  # trivially

    cm = cm[np.ix_(nodes1, nodes2)]

    # Validate the connectivity matrix.
    if not cm.sum(0).all() or not cm.sum(1).all():
        return True
    if len(nodes1) > 1 and len(nodes2) > 1:
        return block_cm(cm)
    return False


def strongly_connected(cm, nodes=None):
    """Return whether the connectivity matrix is strongly connected.

    Args:
        cm (np.ndarray): A square connectivity matrix.

    Keyword Args:
        nodes (tuple(int)): An optional subset of node indices to test strong
            connectivity over.
    """
    if nodes is not None:
        cm = cm[np.ix_(nodes, nodes)]

    num_components, _ = connected_components(cm, connection='strong')
    return num_components < 2


# Custom printing methods
# =============================================================================


def print_repertoire(r):
    """Print a vertical, human-readable cause/effect repertoire."""
    print('\n', '-' * 80)
    for i in range(r.size):
        strindex = bin(i)[2:].zfill(r.ndim)
        index = tuple(map(int, list(strindex)))
        print('\n', strindex, '\t', r[index])
    print('\n', '-' * 80, '\n')


def print_repertoire_horiz(r):
    """Print a horizontal, human-readable cause/effect repertoire."""
    r = np.squeeze(r)
    colwidth = 11
    print('\n' + '-' * 70 + '\n')
    index_labels = [bin(i)[2:].zfill(r.ndim) for i in range(r.size)]
    indices = [tuple(map(int, list(s))) for s in index_labels]
    print('     p:  ', '|'.join('{0:.3f}'.format(r[index]).center(colwidth) for
                                index in indices))
    print('         ', '|'.join(' ' * colwidth for index in indices))
    print(' state:  ', '|'.join(label.center(colwidth) for label in
                                index_labels))
    print('\n' + '-' * 70 + '\n')<|MERGE_RESOLUTION|>--- conflicted
+++ resolved
@@ -150,7 +150,6 @@
     return cm
 
 
-<<<<<<< HEAD
 # TODO test
 def apply_actual_cut(cut, connectivity_matrix):
     """Returns a modified connectivity matrix where the connections from one
@@ -167,10 +166,7 @@
     return cm
 
 
-def fully_connected(connectivity_matrix, nodes1, nodes2):
-=======
 def fully_connected(cm, nodes1, nodes2):
->>>>>>> b32fdcf8
     """Test connectivity of one set of nodes to another.
 
     Args:
